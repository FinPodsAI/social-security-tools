--- conflicted
+++ resolved
@@ -358,11 +358,8 @@
 table.fancy-table td[headers='indexedearnings'] {
   padding-right: 20px;
 }
-<<<<<<< HEAD
-=======
-table.fancy-table th#epc,
-  table.fancy-table td[headers='epc'] {
-    text-align: right;
+table.fancy-table th#epc, table.fancy-table td[headers='epc'] {
+  text-align: right;
   padding-left: 15px;
   padding-right: 15px;
 }
@@ -377,7 +374,6 @@
 table.fancy-table td[headers='credits'] {
   padding-right: 8px;
 }
->>>>>>> 03495c16
 table.fancy-table td[headers='top35indicators'] {
   width: 81px;
   white-space: nowrap;
