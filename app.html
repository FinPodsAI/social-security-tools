--- conflicted
+++ resolved
@@ -38,32 +38,19 @@
     <ng-include src="'partials/header.html'"></ng-include>
     <ng-include src="'partials/navbar.html'"></ng-include>
 
-<<<<<<< HEAD
     <div class="fixed-center-column">
       <ng-include src="'partials/paste-prompt.html'"></ng-include>
       <ng-include src="'partials/paste-confirm.html'"></ng-include>
       <ng-include src="'partials/age-request.html'"></ng-include>
       <ng-include src="'partials/birthdate.html'"></ng-include>
       <ng-include src="'partials/ssa-earnings-table.html'"></ng-include>
+      <ng-include src="'partials/eligibility.html'"></ng-include>
       <ng-include src="'partials/primary-insurance-amount.html'"></ng-include>
       <ng-include src="'partials/benefit-estimate.html'"></ng-include>
       <ng-include src="'partials/spousal-benefit.html'"></ng-include>
       <ng-include src="'partials/filing-date.html'"></ng-include>
       <ng-include src="'partials/frequent-questions.html'"></ng-include>
     </div>
-=======
-    <ng-include src="'partials/paste-prompt.html'"></ng-include>
-    <ng-include src="'partials/paste-confirm.html'"></ng-include>
-    <ng-include src="'partials/age-request.html'"></ng-include>
-    <ng-include src="'partials/birthdate.html'"></ng-include>
-    <ng-include src="'partials/ssa-earnings-table.html'"></ng-include>
-    <ng-include src="'partials/eligibility.html'"></ng-include>
-    <ng-include src="'partials/primary-insurance-amount.html'"></ng-include>
-    <ng-include src="'partials/benefit-estimate.html'"></ng-include>
-    <ng-include src="'partials/spousal-benefit.html'"></ng-include>
-    <ng-include src="'partials/filing-date.html'"></ng-include>
-    <ng-include src="'partials/frequent-questions.html'"></ng-include>
->>>>>>> 03495c16
   </div>
 
 <script async src="src/analytics.js"></script>
