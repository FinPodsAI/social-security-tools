<script lang="ts">
  import { onMount } from "svelte";
  import { getRecommendedDiscountRate } from "$lib/strategy/treasury-yields";

  export let discountRatePercent: number;
<<<<<<< HEAD
  let highlightInput = false;

  const presetRates = [
    { label: "20-year Treasury rate (2.5%)", value: 2.5 },
    { label: "US Stock 10y expected (3.5%)", value: 3.5 },
    { label: "US Stock historical (7%)", value: 7 },
  ];

  function triggerHighlight() {
    highlightInput = true;
    setTimeout(() => {
      highlightInput = false;
    }, 500); // Match this duration to the CSS animation duration
  }
</script>

<div class="global-input-group">
  <label for="discountRate">Discount Rate (%):</label>
  <div class="preset-buttons">
    {#each presetRates as preset}
      <button
        type="button"
        class="preset-button"
        class:active={discountRatePercent === preset.value}
        on:click={() => {
          discountRatePercent = preset.value;
          triggerHighlight();
        }}
      >
        {preset.label}
      </button>
    {/each}
  </div>
  <input
    id="discountRate"
    type="number"
    step="0.1"
    min="0"
    bind:value={discountRatePercent}
    class:highlight={highlightInput}
  />
=======

  let isLoading = false;
  let error: string | null = null;

  // Function to fetch and set the recommended discount rate
  async function fetchRecommendedRate() {
    isLoading = true;
    error = null;

    try {
      const rate = await getRecommendedDiscountRate();
      // Convert from decimal to percentage (e.g., 0.025 to 2.5)
      discountRatePercent = parseFloat((rate * 100).toFixed(2));
    } catch (err) {
      error = "Failed to fetch Treasury yield data. Using default rate.";
      console.error(error, err);
    } finally {
      isLoading = false;
    }
  }

  // Fetch the recommended rate when the component mounts
  onMount(() => {
    fetchRecommendedRate();
  });
</script>

<div class="discount-rate-container">
  <div class="discount-rate-header">
    <h3>Discount Rate</h3>
  </div>

  <div class="global-input-group">
    <label for="discountRate">Discount Rate (%):</label>
    <div class="input-with-status">
      <input
        id="discountRate"
        type="number"
        step="0.1"
        min="0"
        bind:value={discountRatePercent}
        disabled={isLoading}
      />
      {#if isLoading}
        <span class="status-indicator loading">Loading...</span>
      {:else if error}
        <span class="status-indicator error">{error}</span>
      {:else}
        <span class="status-indicator success">Using 20-Year Treasury Rate</span
        >
      {/if}
    </div>
  </div>

  <div class="info-text">
    <p>
      The discount rate is used to calculate the present value of future Social
      Security benefits. The current value is based on the latest 20-Year
      Treasury Real Yield Curve Rate.
    </p>
  </div>
>>>>>>> 698b36f4
</div>

<style>
  .discount-rate-container {
    margin-top: 1.5rem;
    padding: 1rem;
    border: 1px solid #ddd;
    border-radius: 4px;
    background-color: #f9f9f9;
  }

  .discount-rate-header {
    display: flex;
    justify-content: space-between;
    align-items: center;
    margin-bottom: 1rem;
    flex-wrap: wrap;
  }

  .discount-rate-header h3 {
    margin: 0;
  }

  .toggle-container {
    display: flex;
    flex-direction: column;
    align-items: flex-end;
  }

  .toggle-label {
    display: flex;
    align-items: center;
    cursor: pointer;
  }

  .toggle-label input {
    margin-right: 0.5rem;
  }

  .last-updated {
    display: flex;
    align-items: center;
    margin-top: 0.25rem;
    font-size: 0.8rem;
    color: #666;
  }

  .refresh-button {
    background: none;
    border: none;
    cursor: pointer;
    font-size: 1rem;
    margin-left: 0.5rem;
    color: #0066cc;
  }

  .refresh-button:hover {
    color: #004499;
  }

  .refresh-button:disabled {
    color: #999;
    cursor: not-allowed;
  }

  .global-input-group {
    display: flex;
    flex-direction: column;
    gap: 0.5rem;
    margin-bottom: 1rem;
  }

  .global-input-group label {
    font-weight: bold;
  }

  .input-with-status {
    position: relative;
  }

  .global-input-group input {
    font-size: 1.2em;
    line-height: 1.3;
    height: 2.5em;
    padding: 5px;
    border: 2px solid #0b0c0c;
    border-radius: 0;
    appearance: none;
    width: 100%;
  }

  .global-input-group input:focus {
    outline: 3px solid #fd0;
    outline-offset: 0;
    box-shadow: inset 0 0 0 2px;
  }

<<<<<<< HEAD
  .global-input-group input.highlight {
    animation: highlight-flash 0.5s ease-out;
  }

  @keyframes highlight-flash {
    0% {
      box-shadow: 0 0 0 0px rgba(0, 94, 165, 0.7);
    }
    50% {
      box-shadow: 0 0 0 5px rgba(0, 94, 165, 0.7);
    }
    100% {
      box-shadow: 0 0 0 0px rgba(0, 94, 165, 0);
    }
  }

  .preset-buttons {
    display: flex;
    flex-wrap: wrap;
    gap: 0.5rem;
    margin: 0.5rem 0;
  }

  .preset-button {
    padding: 0.3rem 0.6rem;
    font-size: 0.8em;
    background-color: #f8f8f8;
    border: 1px solid #ccc;
    border-radius: 4px;
    color: #333;
    cursor: pointer;
    transition: all 0.2s ease;
  }

  .preset-button:hover {
    background-color: #e8e8e8;
    border-color: #999;
  }

  .preset-button.active {
    background-color: #005ea5;
    color: #fff;
    border-color: #005ea5;
  }

  .preset-button:focus {
    outline: 3px solid #fd0;
    outline-offset: 0;
  }

  @media (max-width: 600px) {
    .preset-buttons {
      flex-direction: column;
    }

    .preset-button {
      width: 100%;
      text-align: center;
=======
  .global-input-group input[readonly] {
    background-color: #f0f0f0;
    cursor: not-allowed;
  }

  .status-indicator {
    display: block;
    margin-top: 0.25rem;
    font-size: 0.85rem;
  }

  .loading {
    color: #666;
  }

  .error {
    color: #d32f2f;
  }

  .success {
    color: #2e7d32;
  }

  .info-text {
    font-size: 0.9rem;
    color: #555;
    margin-top: 0.5rem;
  }

  @media (max-width: 768px) {
    .discount-rate-header {
      flex-direction: column;
      align-items: flex-start;
    }

    .toggle-container {
      margin-top: 0.5rem;
      align-items: flex-start;
>>>>>>> 698b36f4
    }
  }
</style><|MERGE_RESOLUTION|>--- conflicted
+++ resolved
@@ -3,7 +3,6 @@
   import { getRecommendedDiscountRate } from "$lib/strategy/treasury-yields";
 
   export let discountRatePercent: number;
-<<<<<<< HEAD
   let highlightInput = false;
 
   const presetRates = [
@@ -45,69 +44,6 @@
     bind:value={discountRatePercent}
     class:highlight={highlightInput}
   />
-=======
-
-  let isLoading = false;
-  let error: string | null = null;
-
-  // Function to fetch and set the recommended discount rate
-  async function fetchRecommendedRate() {
-    isLoading = true;
-    error = null;
-
-    try {
-      const rate = await getRecommendedDiscountRate();
-      // Convert from decimal to percentage (e.g., 0.025 to 2.5)
-      discountRatePercent = parseFloat((rate * 100).toFixed(2));
-    } catch (err) {
-      error = "Failed to fetch Treasury yield data. Using default rate.";
-      console.error(error, err);
-    } finally {
-      isLoading = false;
-    }
-  }
-
-  // Fetch the recommended rate when the component mounts
-  onMount(() => {
-    fetchRecommendedRate();
-  });
-</script>
-
-<div class="discount-rate-container">
-  <div class="discount-rate-header">
-    <h3>Discount Rate</h3>
-  </div>
-
-  <div class="global-input-group">
-    <label for="discountRate">Discount Rate (%):</label>
-    <div class="input-with-status">
-      <input
-        id="discountRate"
-        type="number"
-        step="0.1"
-        min="0"
-        bind:value={discountRatePercent}
-        disabled={isLoading}
-      />
-      {#if isLoading}
-        <span class="status-indicator loading">Loading...</span>
-      {:else if error}
-        <span class="status-indicator error">{error}</span>
-      {:else}
-        <span class="status-indicator success">Using 20-Year Treasury Rate</span
-        >
-      {/if}
-    </div>
-  </div>
-
-  <div class="info-text">
-    <p>
-      The discount rate is used to calculate the present value of future Social
-      Security benefits. The current value is based on the latest 20-Year
-      Treasury Real Yield Curve Rate.
-    </p>
-  </div>
->>>>>>> 698b36f4
 </div>
 
 <style>
@@ -205,7 +141,6 @@
     box-shadow: inset 0 0 0 2px;
   }
 
-<<<<<<< HEAD
   .global-input-group input.highlight {
     animation: highlight-flash 0.5s ease-out;
   }
@@ -264,46 +199,6 @@
     .preset-button {
       width: 100%;
       text-align: center;
-=======
-  .global-input-group input[readonly] {
-    background-color: #f0f0f0;
-    cursor: not-allowed;
-  }
-
-  .status-indicator {
-    display: block;
-    margin-top: 0.25rem;
-    font-size: 0.85rem;
-  }
-
-  .loading {
-    color: #666;
-  }
-
-  .error {
-    color: #d32f2f;
-  }
-
-  .success {
-    color: #2e7d32;
-  }
-
-  .info-text {
-    font-size: 0.9rem;
-    color: #555;
-    margin-top: 0.5rem;
-  }
-
-  @media (max-width: 768px) {
-    .discount-rate-header {
-      flex-direction: column;
-      align-items: flex-start;
-    }
-
-    .toggle-container {
-      margin-top: 0.5rem;
-      align-items: flex-start;
->>>>>>> 698b36f4
     }
   }
 </style>