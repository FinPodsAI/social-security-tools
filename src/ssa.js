--- conflicted
+++ resolved
@@ -216,20 +216,20 @@
     ga('send', 'event', 'PasteData', 'SucceedParse');
 
     $scope.recipient.initFromEarningsRecords(records);
-<<<<<<< HEAD
-<<<<<<< HEAD
+#< HEAD
+#< HEAD
     $scope.pasteArea.mode = ModeEnum.PASTE_CONFIRMATION;
     $scope.pasteArea.contents = '';
-=======
-=======
->>>>>>> 0321312f
+#=
+#=
+#> master
     $scope.mode = ModeEnum.PASTE_CONFIRMATION;
 
     // This is conservative as it assumes the user had wage income the
     // year they were born. I'm not sure if this is even possible, but
     // who knows.
     $scope.birth.maxPossibleYear = records[0].year;
->>>>>>> master
+#> master
   });
 
   $scope.refreshSlider = function() {
@@ -342,11 +342,11 @@
     $scope.mode = ModeEnum.INITIAL;
   };
 
-<<<<<<< HEAD
-<<<<<<< HEAD
-=======
-=======
->>>>>>> 0321312f
+#< HEAD
+#< HEAD
+#=
+#=
+#> master
  /**
    * Used to produce the birthdate picker for the spouse earner.
    * @return {Array<number>}
@@ -372,7 +372,7 @@
     return pastYears;
   }
 
->>>>>>> master
+#> master
   $scope.updateFutureYears = function(id) {
     $scope.recipient.simulateFutureEarningsYears(
         /*numYears=*/$scope.futureYearsWorkSlider.minValue,
@@ -426,10 +426,10 @@
     }
   };
 
-<<<<<<< HEAD
+#< HEAD
   $scope.selfBirthdateInput = "";
   $scope.spouseBirthdateInput = "";
-=======
+#=
   $scope.birth = {
     day: 1,
     month: "Jan",
@@ -456,7 +456,7 @@
 
     return new Date(year, monthIndex, day);
   }
->>>>>>> master
+#> master
 
   $scope.followingMonth = function(input) {
     var out = {};
@@ -471,15 +471,15 @@
   // Called when the primary birthdate is modified.
   $scope.updateBirthdate = function() {
     // Only update once there are some non-default values set.
-<<<<<<< HEAD
-<<<<<<< HEAD
+#< HEAD
+#< HEAD
     if ($scope.selfBirthdayInput == "0000-01-01")
-=======
+#=
     if (!$scope.birth.isSelected())
->>>>>>> master
-=======
+#> master
+#=
     if (!$scope.birth.isSelected())
->>>>>>> 0321312f
+#> master
       return; 
     const layBirthday = new Date($scope.selfBirthdateInput);
     $scope.recipient.updateBirthdate(layBirthday);
@@ -494,15 +494,15 @@
   // Called whenever the spousal birthdate is modified.
   $scope.updateSpouseBirthdate = function() {
     // Only update once there are some non-default values set.
-<<<<<<< HEAD
-<<<<<<< HEAD
+#< HEAD
+#< HEAD
     if ($scope.spouseBirthdayInput == "")
-=======
+#=
     if (!$scope.spouseBirth.isSelected())
->>>>>>> master
-=======
+#> master
+#=
     if (!$scope.spouseBirth.isSelected())
->>>>>>> 0321312f
+#> master
       return; 
     const layBirthday = new Date($scope.spouseBirthdateInput);
     $scope.spouse.updateBirthdate(layBirthday);
