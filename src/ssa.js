--- conflicted
+++ resolved
@@ -383,8 +383,6 @@
      showSelectionBar: true,
      floor: 1000,
      ceil: MAXIMUM_EARNINGS[CURRENT_YEAR],
-<<<<<<< HEAD
-     //step: 1000,
      stepsArray: (function() {
        out = [];
        for (i = 1000; i < MAXIMUM_EARNINGS[CURRENT_YEAR]; i += 1000) {
@@ -393,9 +391,6 @@
        out.push({value: MAXIMUM_EARNINGS[CURRENT_YEAR]});
        return out;
      })(),
-=======
-     step: 1000,
->>>>>>> a0c6e289
      translate: function(value, sliderId, label) {
       if (label === 'model') {
        if (value === this.options.ceil)
